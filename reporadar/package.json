--- conflicted
+++ resolved
@@ -10,11 +10,8 @@
   },
   "dependencies": {
     "@auth/prisma-adapter": "^2.11.1",
-<<<<<<< HEAD
     "@octokit/rest": "^20.0.2",
-=======
     "@modelcontextprotocol/sdk": "^1.20.2",
->>>>>>> 8387315b
     "@prisma/client": "^6.18.0",
     "@radix-ui/react-progress": "^1.1.7",
     "@radix-ui/react-slot": "^1.2.3",
